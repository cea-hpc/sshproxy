---
# Debug mode
#debug: false

# Where logs will be written.
# Default is empty but it can either be "syslog" if you want to use syslog or a
# filename where the pattern '{user}' which will be replaced by the user login
# (e.g. "/var/log/sshproxy/{user}.log").
#log: ""

# Minimum interval for checking if an host is alive.
# Empty by default (i.e. always check host).
# The string can contain a unit suffix such as 'h', 'm' and 's' (e.g. "2m30s").
#check_interval: ""

# Banner displayed to the client when no backend can be reached (more
# precisely, when all backends are either down or disabled in etcd). This
# message can be multiline.
#error_banner: ""

# Where raw dumps are written. Only interactive sessions are dumped.
# Default is empty.
# It can be a path which can (and should) contain one or more of the following
# patterns:
#   - '{user}' replaced by the user login
#   - '{sid}' replaced by the unique session id
#   - '{time}' replaced by the connection starting time (e.g.
#     "2006-01-02T15:04:05.999999999Z07:00").
# The subdirectories will be created if needed.
# For example: "/var/lib/sshproxy/dumps/{user}/{time}-{sid}.dump"
# It can also be "etcd", in order to store stats into etcd.
# It can also be a network address where to send dumps if specified as
# 'TCP:host:port' (the TCP is case sensitive), e.g. 'TCP:collector:5555'.
#dump: ""

# Maximum amount of bytes of a dump. Setting the 'dump_limit_window' option
# will limit the amount of bytes per window. This option is only useful if the
# 'dump' option is set to a file or to a network address. Defaults to 0 (no
# limit).
#dump_limit_size: 0

# Duration of a dump measurement window. "0" by default, the string can contain
# a unit suffix such as 'h', 'm' and 's' (e.g. "2m30s"). When set to "0", a
# dump will stop once it's too big (and the dump's file descriptor will be
# closed. When set to a duration, the dump will pause when there is too much
# data transferred in the current window (or the previous), and will resume
# when few enough data are transferred during the previous window and the
# current one. This option is only useful when the 'dump_limit_size' option is
# set.
#dump_limit_window: "0"

# Interval at which basic statistics of transferred bytes are logged.
# "0" by default (i.e. disabled), the string can contain a unit suffix such as
# 'h', 'm' and 's' (e.g. "2m30s"). These statistics are only available when the
# 'dump' option is set.
#log_stats_interval: "0"

# Interval at which bandwidth is updated in etcd. "0" by default (i.e.
# disabled), the string can contain a unit suffix such as 'h', 'm' and 's'
# (e.g. "2m30s"). These statistics are only available when the 'dump' option is
# set.
#etcd_stats_interval: "0"

# Commands can be translated between what is received by sshproxy and what is
# executed by the ssh forked by sshproxy. The keys are strings containing the
# exact user command. ssh_args contains an optional list of options that will
# be passed to ssh. command is a mandatory string, the actual executed command.
# disable_dump is false by default. If true, no dumps will be done for this
# command.
#translate_commands:
#  "internal-sftp":
#    ssh_args:
#      - "-oForwardX11=no"
#      - "-oForwardAgent=no"
#      - "-oPermitLocalCommand=no"
#      - "-oClearAllForwardings=yes"
#      - "-oProtocol=2"
#      - "-s"
#    command: "sftp"
#    disable_dump: true

# A command can be launched in the background for the session duration.
# The standard and error outputs are only logged in debug mode.
#bg_command: ""

# etcd configuration. Associative array whose keys are:
# - endpoints: a list of etcd endpoints. Default is determined by the
#   underlying library.
# - tls: TLS configuration if enabled on etcd endpoints. Default is no TLS.
# - username: username if basic authentication is enabled.
# - password: password if basic authentication is enabled.
# - keyttl: time to live in second for a connection stored in etcd after it has
#   ended. Default is 5 seconds.
# - mandatory: if true, connections will be allowed only if etcd is available.
#   Default is false.
#etcd:
#    endpoints:
#        - "host1:port1"
#        - "host2:port2"
#    tls:
#        cafile: ""
#        keyfile: ""
#        certfile: ""
#    username: ""
#    password: ""
#    keyttl: 5
#    mandatory: false

# Environment variables can be set if needed. The '{user}' pattern will be
# replaced with the user login.
#environment:
#    XAUTHORITY: /tmp/.Xauthority_{user}

# Global SSH options.
#ssh:
#    exe: ssh
#    args: ["-q", "-Y"]

# Maximum number of connections allowed per user.  Connections are counted in
# the etcd database. If set to 0, there is no limit number of connections per
# user. Default is 0.
#max_connections_per_user: 0

# The service name is used for display. It's also used as a key in order to
# check in etcd if a user already has active connections. The default service
# name is "default".
#service: default

# The dest value is an array of destination hosts (with an optional port).
#dest: [host5:4222]

# The route_select value defines how the host destination will be chosen. It
# can be "ordered" (the default), "random", "connections" or "bandwidth". If
# "ordered", the hosts are tried in the order listed until a successful
# connection is made. The list is first randomly sorted if "random" is
# specified (i.e. a poor-man load-balancing algorithm).  If "connections", the
# hosts with less connections from the user have priority, then the hosts with
# less global connections, and in case of a draw, the selection is random. For
# "bandwidth", it's the same as "connections", but based on the bandwidth used,
# with a rollback on connections (which is frequent for new simultaneous
# connections).
#route_select: ordered

# The mode value defines the stickiness of a connection. It can be "sticky" or
# "balanced" (defaults to sticky). If "sticky", then all connections of a user
# will be made on the same destination host. If "balanced", the route_select
# algorithm will be used for every connection.
#mode: sticky

# The force_command can be set to override the command asked by the user.
#force_command: "internal-sftp"

# If command_must_match is set to true, then the connection is closed if the
# original command is not the same as the force_command. command_must_match
# defaults to false.
#command_must_match: false

<<<<<<< HEAD
# etcd_keyttl defaults to
=======
# etcd_keyttl defauts to
>>>>>>> 851a93c4
# 0. If a value is set (in seconds), the chosen backend will be remembered for
# this amount of time.
#etcd_keyttl: 3600

# Each option can be overridden for specific sources (IP address or DNS name of
# the listening SSH daemon, with an optional port), for specific users and/or
# Unix groups of users (eg. for debugging purpose). Multiple sources, users
# and/or groups can be defined. Each element of the "match" array is treated as
# an "or" statement.  If an element of the "match" array contains multiple
# keys, they are treated as an "and" statement. If multiple overrides match,
# they will be applied in the order they are defined. In the following example:
# alice, bob and any user in the group foo will have the debug set to true. But
# if any of those are also in the groups bar AND baz, debug will be set to
# false, as the last override takes precedence.
#overrides:
#    - match:
#        - sources: [192.168.0.1]
#      service: service1
#      dest: [host1, host2]
#    - match:
#        - sources: [192.168.0.2]
#      service: service2
#      dest: [host3, host4]
#      route_select: bandwidth
#      mode: balanced
#      force_command: "internal-sftp"
#      command_must_match: true
#      etcd_keyttl: 3600
#      environment:
#          XAUTHORITY: /dev/shm/.Xauthority_{user}
#    - match:
#        - users: [alice, bob]
#        - groups: [foo]
#      debug: true
#      log: /tmp/sshproxy-foo/{user}.log
#      dump: /tmp/sshproxy-{user}-{time}.dump
#      environment:
#          ENV1: /tmp/env
#      ssh:
#          args: ["-vvv", "-Y"]
#      # If routes are specified, each specified route is fully overridden, not merged.
#      routes:
#          default:
#              dest: [hostx]
#    - match:
#        - groups: [bar]
#          groups: [baz]
#      debug: false<|MERGE_RESOLUTION|>--- conflicted
+++ resolved
@@ -155,11 +155,8 @@
 # defaults to false.
 #command_must_match: false
 
-<<<<<<< HEAD
 # etcd_keyttl defaults to
-=======
-# etcd_keyttl defauts to
->>>>>>> 851a93c4
+
 # 0. If a value is set (in seconds), the chosen backend will be remembered for
 # this amount of time.
 #etcd_keyttl: 3600
